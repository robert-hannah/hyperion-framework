--- conflicted
+++ resolved
@@ -13,11 +13,7 @@
 - 🚀 **Async Support**: Built on tokio for high-performance async operations
 
 ## Hyperion Overview
-<<<<<<< HEAD
-Hyperion is a lightweight, component-based framework for building distributed Rust applications using TCP messaging. It helps you split large programs into modular, asynchronous services—each wrapped in a HyperionContainer.
-=======
 Hyperion is designed around a component-based architecture, allowing you to create modular services that communicate over TCP. Each component is encapsulated in a `HyperionContainer`, which manages its lifecycle, configuration, and state.
->>>>>>> a9d06c5b
 
 Each component becomes a self-contained, event-driven service that:
 
@@ -30,25 +26,6 @@
 Hyperion is ideal for service-oriented projects where you want clean separation of logic, real-time communication, and 
 container-like encapsulation within native Rust programs. 
 
-<<<<<<< HEAD
-The framework makes it simple to bring your project into a fully asynchronous and multithreaded service-based environment, 
-enabling independent component development, easier debugging, and scalability.
-
-
-## Installation via ![**crates.io**](https://crates.io/crates/hyperion-framework)
-
-Add this to your `Cargo.toml`:
-
-`hyperion-network = 0.3.2`
-
-
-## ![**Example Implementation**](https://github.com/Bazzz-1/hyperion-framework-examples)
-https://github.com/Bazzz-1/hyperion-framework-examples
-
-## **Documentation**
-Coming soon...
-In the meantime, please check out the example implementation! 
-=======
 The framework makes it simple to bring your project into a fully asynchronous and multithreaded service-based environment, enabling independent component development, easier debugging, and scalability.
 
 Hyperion is also built on top of the Tokio async runtime, enabling high-performance, non-blocking operations.
@@ -68,7 +45,6 @@
 ## [**Example Implementation**](https://github.com/Bazzz-1/hyperion-framework-examples)
 
 ## [**Documentation**](https://docs.rs/hyperion-framework)
->>>>>>> a9d06c5b
 
 
 
@@ -99,4 +75,4 @@
 Apache 2.0
 
 ## Test Pipeline
-![hyperion-framework CI](https://github.com/yourusername/hyperion-framework/actions/workflows/ci.yml/badge.svg)+[hyperion-framework CI](https://github.com/yourusername/hyperion-framework/actions/workflows/ci.yml/badge.svg)